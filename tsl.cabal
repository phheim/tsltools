--- conflicted
+++ resolved
@@ -83,49 +83,30 @@
   default-language:
     Haskell2010
 
-<<<<<<< HEAD
-executable tslinline
-=======
 executable tslresolve
->>>>>>> 33ff1b62
-
-  main-is:
-    Main.hs
-
-  ghc-options:
-<<<<<<< HEAD
-    -Wall
-    -Wno-name-shadowing
-    -fno-ignore-asserts
-=======
+
+  main-is:
+    Main.hs
+
+  ghc-options:
+    -Wall
+    -Wno-name-shadowing
+    -fno-ignore-asserts
     -Wall -Wno-name-shadowing
->>>>>>> 33ff1b62
-
-  build-depends:
-      tsl
-    , base >=4.7 && <4.13
-    , directory >= 1.3
-<<<<<<< HEAD
-    , filepath >= 1.4
-=======
->>>>>>> 33ff1b62
-    , containers >=0.5 && <0.7
-    , ansi-terminal >= 0.6
-
-  hs-source-dirs:
-<<<<<<< HEAD
-    src/tools/tslinline
-=======
+
+  build-depends:
+      tsl
+    , base >=4.7 && <4.13
+    , directory >= 1.3
+    , containers >=0.5 && <0.7
+    , ansi-terminal >= 0.6
+
+  hs-source-dirs:
     src/tools/tslresolve
->>>>>>> 33ff1b62
-
-  default-language:
-    Haskell2010
-
-<<<<<<< HEAD
-
-=======
->>>>>>> 33ff1b62
+
+  default-language:
+    Haskell2010
+
 executable tsl2tlsf
 
   main-is:
